/*
 * Copyright 2018 the original author or authors.
 *
 * Licensed under the Apache License, Version 2.0 (the "License");
 * you may not use this file except in compliance with the License.
 * You may obtain a copy of the License at
 *
 *      http://www.apache.org/licenses/LICENSE-2.0
 *
 * Unless required by applicable law or agreed to in writing, software
 * distributed under the License is distributed on an "AS IS" BASIS,
 * WITHOUT WARRANTIES OR CONDITIONS OF ANY KIND, either express or implied.
 * See the License for the specific language governing permissions and
 * limitations under the License.
 */

package org.gradle.integtests.resolve.transform


import org.gradle.api.artifacts.transform.InputArtifact
import org.gradle.api.artifacts.transform.InputArtifactDependencies
import org.gradle.api.file.FileCollection
import org.gradle.api.tasks.Console
import org.gradle.api.tasks.Destroys
import org.gradle.api.tasks.Input
import org.gradle.api.tasks.InputDirectory
import org.gradle.api.tasks.InputFile
import org.gradle.api.tasks.Internal
import org.gradle.api.tasks.LocalState
import org.gradle.api.tasks.OutputDirectories
import org.gradle.api.tasks.OutputDirectory
import org.gradle.api.tasks.OutputFile
import org.gradle.api.tasks.OutputFiles
import org.gradle.api.tasks.options.OptionValues
import org.gradle.integtests.fixtures.AbstractDependencyResolutionTest
import spock.lang.Unroll

import static org.gradle.util.Matchers.matchesRegexp

class ArtifactTransformValuesInjectionIntegrationTest extends AbstractDependencyResolutionTest implements ArtifactTransformTestFixture {

    def "transform can receive parameters, workspace and input artifact via abstract getter"() {
        settingsFile << """
            include 'a', 'b', 'c'
        """
        setupBuildWithColorAttributes()
        buildFile << """
            allprojects {
                dependencies {
                    registerTransform(MakeGreen) {
                        from.attribute(color, 'blue')
                        to.attribute(color, 'green')
                        parameters {
                            extension = 'green'
                        }
                    }
                }
            }
            
            project(':a') {
                dependencies {
                    implementation project(':b')
                    implementation project(':c')
                }
            }
            
            abstract class MakeGreen implements TransformAction<Parameters> {
                interface Parameters extends TransformParameters {
                    @Input
                    String getExtension()
                    void setExtension(String value)
                }

                @InputArtifact
                abstract File getInput()
                
                void transform(TransformOutputs outputs) {
                    println "processing \${input.name}"
                    def output = outputs.file(input.name + "." + parameters.extension)
                    output.text = "ok"
                }
            }
"""

        when:
        run(":a:resolve")

        then:
        outputContains("processing b.jar")
        outputContains("processing c.jar")
        outputContains("result = [b.jar.green, c.jar.green]")
    }

    @Unroll
    def "transform can receive parameter of type #type"() {
        settingsFile << """
            include 'a', 'b', 'c'
        """
        setupBuildWithColorTransform {
            params("""
                prop.set(${value})
            """)
        }
        buildFile << """
            project(':a') {
                dependencies {
                    implementation project(':b')
                    implementation project(':c')
                }
            }
            
            abstract class MakeGreen implements TransformAction<Parameters> {
                interface Parameters extends TransformParameters {
                    @Input
                    ${type} getProp()
                    @Input @Optional
                    ${type} getOtherProp()
                }
            
                void transform(TransformOutputs outputs) {
                    println "processing using " + parameters.prop.get()
                    assert parameters.otherProp.getOrNull() == ${expectedNullValue}
                }
            }
"""
        when:
        run("a:resolve")

        then:
        outputContains("processing using ${expected}")

        where:
        type                          | value          | expected     | expectedNullValue
        "Property<String>"            | "'value'"      | 'value'      | null
        "ListProperty<String>"        | "['a', 'b']"   | "[a, b]"     | "[]"
        "SetProperty<String>"         | "['a', 'b']"   | "[a, b]"     | "[] as Set"
        "MapProperty<String, Number>" | "[a: 1, b: 2]" | "[a:1, b:2]" | "[:]"
    }

    def "transform parameters are validated for input output annotations"() {
        settingsFile << """
            include 'a', 'b'
        """
        buildFile << """
            interface NestedType {
                @InputFile
                RegularFileProperty getInputFile()
                @OutputDirectory
                DirectoryProperty getOutputDirectory()
            }
                        
            allprojects {
                ext.nested = objects.newInstance(NestedType)
            }
        """
        setupBuildWithColorTransform {
            params("""
                extension = 'green'
                nested.set(project.ext.nested)
            """)
        }
        buildFile << """
            project(':a') {
                dependencies {
                    implementation project(':b')
                }
            }
            
            @CacheableTransform
            abstract class MakeGreen implements TransformAction<Parameters> {
                interface Parameters extends TransformParameters {
                    String getExtension()
                    void setExtension(String value)
    
                    @OutputDirectory
                    File getOutputDir()
                    void setOutputDir(File outputDir)
    
                    @Input
                    String getMissingInput()
                    void setMissingInput(String missing)
    
                    @Input
                    File getFileInput()
                    void setFileInput(File file)
    
                    @InputFiles
                    ConfigurableFileCollection getNoPathSensitivity()
    
                    @InputFile
                    File getNoPathSensitivityFile()
                    void setNoPathSensitivityFile(File file)
    
                    @InputDirectory
                    File getNoPathSensitivityDir()
                    void setNoPathSensitivityDir(File file)
    
                    @PathSensitive(PathSensitivity.ABSOLUTE)
                    @InputFiles
                    ConfigurableFileCollection getAbsolutePathSensitivity()
                    @Nested
                    Property<NestedType> getNested()
                }
            
                void transform(TransformOutputs outputs) {
                    throw new RuntimeException()
                }
            }
"""

        when:
        fails(":a:resolve")

        then:
        failure.assertThatDescription(matchesRegexp('Cannot isolate parameters MakeGreen\\$Parameters\\$Inject@.* of artifact transform MakeGreen'))
        failure.assertHasCause('Some problems were found with the configuration of the artifact transform parameter MakeGreen.Parameters.')
<<<<<<< HEAD
        assertPropertyValidationErrors(
            extension: 'is not annotated with an input annotation',
            outputDir: 'is annotated with unsupported annotation @OutputDirectory',
            missingInput: 'does not have a value specified',
            absolutePathSensitivity: 'is declared to be sensitive to absolute paths. This is not allowed for cacheable transforms',
            noPathSensitivity: 'is declared without path sensitivity. Properties of cacheable transforms must declare their path sensitivity',
            'nested.outputDirectory': 'is annotated with unsupported annotation @OutputDirectory',
            'nested.inputFile': 'is declared without path sensitivity. Properties of cacheable transforms must declare their path sensitivity',
        )
=======
        failure.assertHasCause("Property 'extension' is not annotated with an input annotation.")
        failure.assertHasCause("Property 'outputDir' is annotated with unsupported annotation @OutputDirectory.")
        failure.assertHasCause("Property 'missingInput' does not have a value specified.")
        failure.assertHasCause("Property 'fileInput' has @Input annotation used on property of type java.io.File.")
        failure.assertHasCause("Property 'absolutePathSensitivity' is declared to be sensitive to absolute paths. This is not allowed for cacheable transforms.")
        failure.assertHasCause("Property 'noPathSensitivityFile' is declared without path sensitivity. Properties of cacheable transforms must declare their path sensitivity.")
        failure.assertHasCause("Property 'noPathSensitivityDir' is declared without path sensitivity. Properties of cacheable transforms must declare their path sensitivity.")
        failure.assertHasCause("Property 'noPathSensitivity' is declared without path sensitivity. Properties of cacheable transforms must declare their path sensitivity.")
>>>>>>> 8506c57b
    }

    def "cannot query parameters for transform without parameters"() {
        settingsFile << """
            include 'a', 'b', 'c'
        """
        setupBuildWithColorTransform()
        buildFile << """
            project(':a') {
                dependencies {
                    implementation project(':b')
                    implementation project(':c')
                }
            }
            
            abstract class MakeGreen implements TransformAction<TransformParameters.None> {
                void transform(TransformOutputs outputs) {
                    println getParameters()
                }
            }
"""

        when:
        fails(":a:resolve")

        then:
        failure.assertResolutionFailure(':a:implementation')
        failure.assertHasCause("Cannot query parameters for artifact transform without parameters.")
    }

    def "transform parameters type cannot use caching annotations"() {
        settingsFile << """
            include 'a', 'b', 'c'
        """
        setupBuildWithColorTransform {
            params("""
                extension = 'green'
            """)
        }
        buildFile << """
            project(':a') {
                dependencies {
                    implementation project(':b')
                    implementation project(':c')
                }
            }
            
            abstract class MakeGreen implements TransformAction<Parameters> {
                @CacheableTask @CacheableTransform
                interface Parameters extends TransformParameters {
                    @Input
                    String getExtension()
                    void setExtension(String value)
                }
                
                void transform(TransformOutputs outputs) {
                    throw new RuntimeException()
                }
            }
"""

        when:
        fails(":a:resolve")

        then:
        failure.assertThatDescription(matchesRegexp('Cannot isolate parameters MakeGreen\\$Parameters\\$Inject@.* of artifact transform MakeGreen'))
        failure.assertHasCause('Some problems were found with the configuration of the artifact transform parameter MakeGreen.Parameters.')
        failure.assertHasCause("Cannot use @CacheableTask with type MakeGreen\$Parameters\$Inject. This annotation cannot only be used with Task types.")
        failure.assertHasCause("Cannot use @CacheableTransform with type MakeGreen\$Parameters\$Inject. This annotation cannot only be used with TransformAction types.")
    }

    @Unroll
    def "transform parameters type cannot use annotation @#annotation.simpleName"() {
        settingsFile << """
            include 'a', 'b'
        """
        setupBuildWithColorTransform {
            params("""
                extension = 'green'
            """)
        }
        buildFile << """
            project(':a') {
                dependencies {
                    implementation project(':b')
                }
            }
            
            abstract class MakeGreen implements TransformAction<Parameters> {
                interface Parameters extends TransformParameters {
                    @Input
                    String getExtension()
                    void setExtension(String value)
                    @${annotation.simpleName}
                    String getBad()
                    void setBad(String value)
                }
            
                void transform(TransformOutputs outputs) {
                    throw new RuntimeException()
                }
            }
"""

        when:
        fails(":a:resolve")

        then:
        failure.assertThatDescription(matchesRegexp('Cannot isolate parameters MakeGreen\\$Parameters\\$Inject@.* of artifact transform MakeGreen'))
        failure.assertHasCause('A problem was found with the configuration of the artifact transform parameter MakeGreen.Parameters.')
        assertPropertyValidationErrors(bad: "is annotated with unsupported annotation @${annotation.simpleName}")

        where:
        annotation << [OutputFile, OutputFiles, OutputDirectory, OutputDirectories, Destroys, LocalState, OptionValues]
    }

    @Unroll
    def "transform parameters type cannot use injection annotation @#annotation.simpleName"() {
        settingsFile << """
            include 'a', 'b', 'c'
        """
        setupBuildWithColorTransform {
            params("""
                extension = 'green'
            """)
        }
        buildFile << """
            project(':a') {
                dependencies {
                    implementation project(':b')
                    implementation project(':c')
                }
            }
            
            abstract class MakeGreen implements TransformAction<Parameters> {
                interface Parameters extends TransformParameters {
                    String getExtension()
                    void setExtension(String value)
                    @${annotation.simpleName}
                    String getBad()
                    void setBad(String value)
                }
            
                void transform(TransformOutputs outputs) {
                    throw new RuntimeException()
                }
            }
"""

        when:
        fails(":a:resolve")

        then:
        failure.assertHasDescription('A problem occurred evaluating root project')
        failure.assertHasCause('Could not create an instance of type MakeGreen$Parameters.')
        failure.assertHasCause('Could not generate a decorated class for interface MakeGreen$Parameters.')
        failure.assertHasCause("Cannot use @${annotation.simpleName} annotation on method Parameters.getBad().")

        where:
        annotation << [InputArtifact, InputArtifactDependencies]
    }

    def "transform action is validated for input output annotations"() {
        settingsFile << """
            include 'a', 'b', 'c'
        """
        setupBuildWithColorTransform {
            params("""
                extension = 'green'
            """)
        }
        buildFile << """
            project(':a') {
                dependencies {
                    implementation project(':b')
                    implementation project(':c')
                }
            }
            
            @CacheableTransform
            abstract class MakeGreen implements TransformAction<Parameters> {
                interface Parameters extends TransformParameters {
                    @Input
                    String getExtension()
                    void setExtension(String value)
                }
            
                @InputFile
                File inputFile 
                
                File notAnnotated 

                @InputArtifact
                abstract File getNoPathSensitivity() 

                @PathSensitive(PathSensitivity.ABSOLUTE)
                @InputArtifactDependencies
                abstract File getAbsolutePathSensitivityDependencies() 

                @PathSensitive(PathSensitivity.NAME_ONLY)
                @InputFile @InputArtifact @InputArtifactDependencies
                File getConflictingAnnotations() { } 
                
                void transform(TransformOutputs outputs) {
                    throw new RuntimeException()
                }
            }
"""

        when:
        fails(":a:resolve")

        then:
        failure.assertHasDescription('A problem occurred evaluating root project')
        failure.assertHasCause('Some problems were found with the configuration of MakeGreen.')
        assertPropertyValidationErrors(
            'conflictingAnnotations': [
                'is annotated with unsupported annotation @InputFile',
                'has conflicting property types declared: @InputArtifact, @InputArtifactDependencies'
            ],
            inputFile: 'is annotated with unsupported annotation @InputFile',
            notAnnotated: 'is not annotated with an input annotation',
            noPathSensitivity: 'is declared without path sensitivity. Properties of cacheable transforms must declare their path sensitivity',
            absolutePathSensitivityDependencies: 'is declared to be sensitive to absolute paths. This is not allowed for cacheable transforms'
        )
    }

    def "transform action type cannot use cacheable task annotation"() {
        settingsFile << """
            include 'a', 'b', 'c'
        """
        setupBuildWithColorTransform()
        buildFile << """
            project(':a') {
                dependencies {
                    implementation project(':b')
                    implementation project(':c')
                }
            }
            
            @CacheableTask
            abstract class MakeGreen implements TransformAction<TransformParameters.None> {
                void transform(TransformOutputs outputs) {
                    throw new RuntimeException()
                }
            }
"""

        when:
        fails(":a:resolve")

        then:
        failure.assertHasDescription('A problem occurred evaluating root project')
        failure.assertHasCause('A problem was found with the configuration of MakeGreen.')
        failure.assertHasCause("Cannot use @CacheableTask with type MakeGreen. This annotation cannot only be used with Task types.")
    }

    @Unroll
    def "transform action type cannot use annotation @#annotation.simpleName"() {
        settingsFile << """
            include 'a', 'b', 'c'
        """
        setupBuildWithColorTransform {
            params("""
                extension = 'green'
            """)
        }
        buildFile << """
            project(':a') {
                dependencies {
                    implementation project(':b')
                    implementation project(':c')
                }
            }
            
            abstract class MakeGreen implements TransformAction<Parameters> {
                interface Parameters extends TransformParameters {
                    @Input
                    String getExtension()
                    void setExtension(String value)
                }
            
                @${annotation.simpleName}
                String getBad() { }
                
                void transform(TransformOutputs outputs) {
                    throw new RuntimeException()
                }
            }
"""

        when:
        fails(":a:resolve")

        then:
        failure.assertHasDescription('A problem occurred evaluating root project')
        failure.assertHasCause('A problem was found with the configuration of MakeGreen.')
        assertPropertyValidationErrors(bad: "is annotated with unsupported annotation @${annotation.simpleName}")

        where:
        annotation << [Input, InputFile, InputDirectory, OutputFile, OutputFiles, OutputDirectory, OutputDirectories, Destroys, LocalState, OptionValues, Console, Internal]
    }

    @Unroll
    def "transform can receive dependencies via abstract getter of type #targetType"() {
        settingsFile << """
            include 'a', 'b', 'c'
        """
        setupBuildWithColorTransformAction()
        buildFile << """

project(':a') {
    dependencies {
        implementation project(':b')
    }
}
project(':b') {
    dependencies {
        implementation project(':c')
    }
}

abstract class MakeGreen implements TransformAction<TransformParameters.None> {
    @InputArtifactDependencies
    abstract ${targetType} getDependencies()
    @InputArtifact
    abstract File getInput()
    
    void transform(TransformOutputs outputs) {
        println "received dependencies files \${dependencies*.name} for processing \${input.name}"
        def output = outputs.file(input.name + ".green")
        output.text = "ok"
    }
}

"""

        when:
        run(":a:resolve")

        then:
        outputContains("received dependencies files [] for processing c.jar")
        outputContains("received dependencies files [c.jar] for processing b.jar")
        outputContains("result = [b.jar.green, c.jar.green]")

        where:
        targetType << ["FileCollection", "Iterable<File>"]
    }

    @Unroll
    def "old style transform cannot use @#annotation.name"() {
        settingsFile << """
            include 'a', 'b', 'c'
        """
        setupBuildWithColorAttributes()
        buildFile << """
allprojects {
    dependencies {
        registerTransform {
            from.attribute(color, 'blue')
            to.attribute(color, 'green')
            artifactTransform(MakeGreen)
        }
    }
}

project(':a') {
    dependencies {
        implementation project(':b')
        implementation project(':c')
    }
}

abstract class MakeGreen extends ArtifactTransform {
    @${annotation.name}
    abstract File getInputFile()
    
    List<File> transform(File input) {
        println "processing \${input.name}"
        def output = new File(outputDirectory, input.name + ".green")
        output.text = "ok"
        return [output]
    }
}

"""

        when:
        fails(":a:resolve")

        then:
        failure.assertHasCause("Cannot use @${annotation.simpleName} annotation on method MakeGreen.getInputFile().")

        where:
        annotation << [InputArtifact, InputArtifactDependencies]
    }

    def "transform can receive parameter object via constructor parameter"() {
        settingsFile << """
            include 'a', 'b', 'c'
        """
        setupBuildWithColorTransform {
            params("""
                extension = 'green'
            """)
        }
        buildFile << """
            project(':a') {
                dependencies {
                    implementation project(':b')
                    implementation project(':c')
                }
            }
            
            abstract class MakeGreen implements TransformAction<Parameters> {
                interface Parameters extends TransformParameters {
                    @Input
                    String getExtension()
                    void setExtension(String value)
                }
            
                private Parameters conf
                
                @Inject
                MakeGreen(Parameters conf) {
                    this.conf = conf
                }
                
                void transform(TransformOutputs outputs) {
                }
            }
"""

        expect:
        succeeds(":a:resolve")
    }

    @Unroll
    def "transform cannot use @InputArtifact to receive dependencies"() {
        settingsFile << """
            include 'a', 'b', 'c'
        """
        setupBuildWithColorTransformAction()
        buildFile << """

project(':a') {
    dependencies {
        implementation project(':b')
    }
}

abstract class MakeGreen implements TransformAction<TransformParameters.None> {
    @InputArtifact
    abstract FileCollection getDependencies()
    
    void transform(TransformOutputs outputs) {
        dependencies.files
        throw new RuntimeException("broken")
    }
}
"""

        when:
        fails(":a:resolve")

        then:
        // Documents existing behaviour. Should fail eagerly and with a better error message
        failure.assertHasDescription("Execution failed for task ':a:resolve'.")
        failure.assertHasCause("Execution failed for MakeGreen: ${file('b/build/b.jar')}.")
        failure.assertHasCause("No service of type interface ${FileCollection.name} available.")
    }

    def "transform cannot use @Inject to receive input file"() {
        settingsFile << """
            include 'a', 'b', 'c'
        """
        setupBuildWithColorTransformAction()
        buildFile << """

project(':a') {
    dependencies {
        implementation project(':b')
    }
}

abstract class MakeGreen implements TransformAction<TransformParameters.None> {
    @Inject
    abstract File getWorkspace()
    
    void transform(TransformOutputs outputs) {
        workspace
        throw new RuntimeException("broken")
    }
}
"""

        when:
        fails(":a:resolve")

        then:
        // Documents existing behaviour. Should fail eagerly and with a better error message
        failure.assertHasDescription("Execution failed for task ':a:resolve'.")
        failure.assertHasCause("Execution failed for MakeGreen: ${file('b/build/b.jar')}.")
        failure.assertHasCause("No service of type class ${File.name} available.")
    }

    def "task implementation cannot use cacheable transform annotation"() {
        buildFile << """
            @CacheableTransform
            class MyTask extends DefaultTask {
                File getThing() { null }
            }

            tasks.create('broken', MyTask)
        """

        expect:
        fails('broken')
        failure.assertHasDescription("A problem occurred evaluating root project")
        failure.assertHasCause("Could not create task ':broken'.")
        failure.assertHasCause("A problem was found with the configuration of task ':broken'.")
        failure.assertHasCause("Cannot use @CacheableTransform with type MyTask_Decorated. This annotation cannot only be used with TransformAction types.")
    }

    def "task @Nested bean cannot use cacheable annotations"() {
        buildFile << """
            class MyTask extends DefaultTask {
                @Nested
                Options getThing() { new Options() }
                
                @TaskAction
                void go() { }
            }
            
            @CacheableTransform @CacheableTask
            class Options {
            }

            tasks.create('broken', MyTask)
        """

        expect:
        // Probably should be eager
        fails('broken')
        failure.assertHasDescription("Could not determine the dependencies of task ':broken'.")
        failure.assertHasCause("Some problems were found with the configuration of task ':broken'.")
        failure.assertHasCause("Cannot use @CacheableTask with type Options. This annotation cannot only be used with Task types.")
        failure.assertHasCause("Cannot use @CacheableTransform with type Options. This annotation cannot only be used with TransformAction types.")
    }

    @Unroll
    def "task implementation cannot use injection annotation @#annotation.simpleName"() {
        buildFile << """
            class MyTask extends DefaultTask {
                @${annotation.name}
                File getThing() { null }
            }

            tasks.create('broken', MyTask)
        """

        expect:
        fails('broken')
        failure.assertHasDescription("A problem occurred evaluating root project")
        failure.assertHasCause("Could not create task of type 'MyTask'.")
        failure.assertHasCause("Could not generate a decorated class for class MyTask.")
        failure.assertHasCause("Cannot use @${annotation.simpleName} annotation on method MyTask.getThing().")

        where:
        annotation << [InputArtifact, InputArtifactDependencies]
    }

    void assertPropertyValidationErrors(Map<String, Object> validationErrors) {
        int count = 0
        validationErrors.each { propertyName, errorMessageOrMessages ->
            def errorMessages = errorMessageOrMessages instanceof Iterable ? [*errorMessageOrMessages] : [errorMessageOrMessages]
            errorMessages.each { errorMessage ->
                count++
                failure.assertHasCause("Property '${propertyName}' ${errorMessage}.")
            }
        }
        assert errorOutput.count("> Property") == count
    }
}<|MERGE_RESOLUTION|>--- conflicted
+++ resolved
@@ -214,26 +214,21 @@
         then:
         failure.assertThatDescription(matchesRegexp('Cannot isolate parameters MakeGreen\\$Parameters\\$Inject@.* of artifact transform MakeGreen'))
         failure.assertHasCause('Some problems were found with the configuration of the artifact transform parameter MakeGreen.Parameters.')
-<<<<<<< HEAD
         assertPropertyValidationErrors(
             extension: 'is not annotated with an input annotation',
             outputDir: 'is annotated with unsupported annotation @OutputDirectory',
             missingInput: 'does not have a value specified',
+            fileInput: [
+                'has @Input annotation used on property of type java.io.File',
+                'does not have a value specified'
+            ],
             absolutePathSensitivity: 'is declared to be sensitive to absolute paths. This is not allowed for cacheable transforms',
             noPathSensitivity: 'is declared without path sensitivity. Properties of cacheable transforms must declare their path sensitivity',
+            noPathSensitivityDir: 'is declared without path sensitivity. Properties of cacheable transforms must declare their path sensitivity',
+            noPathSensitivityFile: 'is declared without path sensitivity. Properties of cacheable transforms must declare their path sensitivity',
             'nested.outputDirectory': 'is annotated with unsupported annotation @OutputDirectory',
             'nested.inputFile': 'is declared without path sensitivity. Properties of cacheable transforms must declare their path sensitivity',
         )
-=======
-        failure.assertHasCause("Property 'extension' is not annotated with an input annotation.")
-        failure.assertHasCause("Property 'outputDir' is annotated with unsupported annotation @OutputDirectory.")
-        failure.assertHasCause("Property 'missingInput' does not have a value specified.")
-        failure.assertHasCause("Property 'fileInput' has @Input annotation used on property of type java.io.File.")
-        failure.assertHasCause("Property 'absolutePathSensitivity' is declared to be sensitive to absolute paths. This is not allowed for cacheable transforms.")
-        failure.assertHasCause("Property 'noPathSensitivityFile' is declared without path sensitivity. Properties of cacheable transforms must declare their path sensitivity.")
-        failure.assertHasCause("Property 'noPathSensitivityDir' is declared without path sensitivity. Properties of cacheable transforms must declare their path sensitivity.")
-        failure.assertHasCause("Property 'noPathSensitivity' is declared without path sensitivity. Properties of cacheable transforms must declare their path sensitivity.")
->>>>>>> 8506c57b
     }
 
     def "cannot query parameters for transform without parameters"() {
