--- conflicted
+++ resolved
@@ -170,6 +170,7 @@
                                     "-Dorg.gradle.docs.releasenotes.rendered=${releaseNotes.destinationDir.resolve(releaseNotesFileName)}",
                                     "-DintegTest.gradleHomeDir=\$MODULE_DIR\$/build/integ test",
                                     "-DintegTest.gradleUserHomeDir=${rootProject.file("intTestHomeDir").absolutePath}",
+                                    "-DintegTest.gradleGeneratedApiJarCacheDir=\$MODULE_DIR\$/build/generatedApiJars/${rootProject.version}",
                                     "-DintegTest.libsRepo=${rootProject.file("build/repo").absolutePath}",
                                     "-Dorg.gradle.integtest.daemon.registry=${rootProject.file("build/daemon").absolutePath}",
                                     "-DintegTest.distsDir=${rootProject.base.distsDir.absolutePath}",
@@ -306,157 +307,6 @@
         ideaModule.languageLevel = IdeaLanguageLevel(ideaLanguageLevel)
         ideaModule.targetBytecodeVersion = JavaVersion.toVersion(ideaLanguageLevel)
     }
-<<<<<<< HEAD
-=======
-
-    private
-    fun removeGradleBuildOutputDirectories(module: Module) {
-        module.dependencies.removeAll {
-            it is ModuleLibrary &&
-                it.classes.any {
-                    // remove all Gradle build output directories from all scopes
-                    it.url.contains("/build/classes/") ||
-                        it.url.contains("/build/resources/") ||
-                        // remove possible resource directories from all scopes
-                        // replaced by java-resource/java-test-resource
-                        it.url.contains("${'$'}MODULE_DIR$/src/") ||
-                        // keep for build/generated-resources/main/*-classpath.properties
-                        // required by DefaultModuleRegistry
-                        it.url.contains("${'$'}MODULE_DIR$/build/") && !it.url.contains("generated-resources")
-                }
-        }
-        // remove all build directories from sourceFolders
-        // f.e. buildInit module contains such a sourceFolder
-        module.sourceFolders.removeAll {
-            it.url.contains("${'$'}MODULE_DIR$/build/")
-        }
-    }
-
-    private
-    val minusLower = "-\\p{Lower}".toRegex()
-
-    private
-    fun String.toCamelCase() =
-        replace(minusLower) { "${it.value[1].toUpperCase()}" }
-
-    private
-    fun Project.configureBuildSrc(root: Element) {
-        val subprojectModuleFiles = file("buildSrc/subprojects").listFiles().filter { it.isDirectory }.map {
-            val projectName = it.name.toCamelCase()
-            "buildSrc/subprojects/${it.name}/buildSrc-$projectName.iml"
-        }
-        val projectModuleManager = root.select("component[name=ProjectModuleManager]").first()
-        subprojectModuleFiles.filter { file(it).exists() }.forEach { relativeModulePath ->
-            val hasModule = projectModuleManager
-                .select("modules")?.first()
-                ?.select("module[filepath*=$relativeModulePath]")?.isNotEmpty() ?: false
-
-            if (!hasModule) {
-                projectModuleManager
-                    .select("modules").first()
-                    .appendElement("module")
-                    .attr("fileurl", "file://\$PROJECT_DIR\$/$relativeModulePath")
-                    .attr("filepath", "\$PROJECT_DIR\$/$relativeModulePath")
-            }
-        }
-    }
-
-    private
-    fun configureFrameworkDetectionExcludes(root: Element) {
-        val componentName = "FrameworkDetectionExcludesConfiguration"
-        root.removeBySelector("component[name=$componentName]")
-            .appendElement("component").attr("name", componentName)
-            .appendElement("type").attr("id", "android")
-            .appendElement("type").attr("id", "web")
-    }
-
-    private
-    fun configureCopyright(root: Element) {
-        val options = mapOf(
-            // TODO Get rid of {newline} and the replacement hack by using a better XML parser / writer
-            "notice" to "Copyright ${'$'}{today.year} the original author or authors.{newline}{newline}Licensed under the Apache License, Version 2.0 (the \"License\");{newline}you may not use this file except in compliance with the License.{newline}You may obtain a copy of the License at{newline}{newline}     http://www.apache.org/licenses/LICENSE-2.0{newline}{newline}Unless required by applicable law or agreed to in writing, software{newline}distributed under the License is distributed on an \"AS IS\" BASIS,{newline}WITHOUT WARRANTIES OR CONDITIONS OF ANY KIND, either express or implied.{newline}See the License for the specific language governing permissions and{newline}limitations under the License.",
-            "keyword" to "Copyright",
-            "allowReplaceKeyword" to "",
-            "myName" to "ASL2",
-            "myLocal" to "true")
-        val copyrightManager = root.select("component[name=CopyrightManager]").first()
-        copyrightManager.attr("default", "ASL2")
-        copyrightManager.createOrEmptyOutChildElement("copyright").let {
-            options.forEach { name, value ->
-                it.option(name, value)
-            }
-        }
-    }
-
-    private
-    fun configureCompilerConfiguration(root: Element) {
-        val compilerConfiguration = root.select("component[name=CompilerConfiguration]").first()
-        compilerConfiguration.createOrEmptyOutChildElement("excludeFromCompile")
-        compilerConfiguration.removeBySelector("option[name=BUILD_PROCESS_HEAP_SIZE]")
-            .option("BUILD_PROCESS_HEAP_SIZE", "2048")
-        compilerConfiguration.removeBySelector("option[name=USE_RELEASE_OPTION]")
-            .option("USE_RELEASE_OPTION", "false")
-    }
-
-    private
-    fun getGradleRunnerConfiguration(runnerName: String, commandLine: String): String {
-        return """
-            <configuration default="false" name="$runnerName" type="Application" factoryName="Application">
-                <extension name="coverage" enabled="false" merge="false" />
-                <option name="MAIN_CLASS_NAME" value="org.gradle.testing.internal.util.GradlewRunner" />
-                <option name="VM_PARAMETERS" value="" />
-                <option name="PROGRAM_PARAMETERS" value="$commandLine" />
-                <option name="WORKING_DIRECTORY" value="file://${'$'}PROJECT_DIR$" />
-                <option name="ALTERNATIVE_JRE_PATH_ENABLED" value="false" />
-                <option name="ALTERNATIVE_JRE_PATH" value="" />
-                <option name="ENABLE_SWING_INSPECTOR" value="false" />
-                <option name="ENV_VARIABLES" />
-                <option name="PASS_PARENT_ENVS" value="true" />
-                <module name="internalTesting" />
-                <envs>
-                    <env name="TERM" value="xterm" />
-                </envs>
-                <method>
-                    <option name="Make" enabled="false" />
-                </method>
-            </configuration>"""
-    }
-
-    @Suppress("UNCHECKED_CAST")
-    private
-    fun getDefaultJunitVmParameter(docsProject: Project): String {
-        val rootProject = docsProject.rootProject
-        val releaseNotesMarkdown: PegDown by docsProject.tasks
-        val releaseNotes: Copy by docsProject.tasks
-        val vmParameter = mutableListOf(
-            "-ea",
-            "-Dorg.gradle.docs.releasenotes.source=${releaseNotesMarkdown.markdownFile}",
-            "-Dorg.gradle.docs.releasenotes.rendered=${releaseNotes.destinationDir.resolve(releaseNotes.property("fileName") as String)}",
-            "-DintegTest.gradleHomeDir=\$MODULE_DIR\$/build/integ test",
-            "-DintegTest.gradleUserHomeDir=${rootProject.file("intTestHomeDir").absolutePath}",
-            "-DintegTest.gradleGeneratedApiJarCacheDir=\$MODULE_DIR\$/build/generatedApiJars/${rootProject.version}",
-            "-DintegTest.libsRepo=${rootProject.file("build/repo").absolutePath}",
-            "-Dorg.gradle.integtest.daemon.registry=${rootProject.file("build/daemon").absolutePath}",
-            "-DintegTest.distsDir=${rootProject.base.distsDir.absolutePath}",
-            "-Dorg.gradle.public.api.includes=${PublicApi.includes.joinToString(":")}",
-            "-Dorg.gradle.public.api.excludes=${PublicApi.excludes.joinToString(":")}",
-            "-Dorg.gradle.integtest.executer=embedded",
-            "-Dorg.gradle.integtest.versions=latest",
-            "-Dorg.gradle.integtest.native.toolChains=default",
-            "-Dorg.gradle.integtest.multiversion=default",
-            "-Dorg.gradle.integtest.testkit.compatibility=current",
-            "-Xmx512m"
-        )
-
-        if (!BuildEnvironment.javaVersion.isJava8Compatible) {
-            vmParameter.add("-XX:MaxPermSize=512m")
-        }
-        return vmParameter.joinToString(" ") {
-            if (it.contains(" ")) "\"$it\""
-            else it
-        }
-    }
->>>>>>> 4dadf845
 }
 
 
